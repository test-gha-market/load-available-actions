import * as core from '@actions/core'
import {Octokit} from 'octokit'
import YAML from 'yaml'
import GetDateFormatted from './utils'
import dotenv from 'dotenv'
import {wait} from './wait'
import {removeToken, getReadmeContent} from './optionalActions'
// always import the config
dotenv.config()

const getInputOrEnv = (input: string) =>
  core.getInput(input) || process.env.input || ''
//Optional values
const removeTokenSetting = getInputOrEnv('removeToken')
const fetchReadmesSetting = getInputOrEnv('fetchReadmes')

async function run(): Promise<void> {
  core.info('Starting')
  try {
    const PAT = getInputOrEnv('PAT')
    const user = getInputOrEnv('user')
    const organization = getInputOrEnv('organization')
    const baseUrl = process.env.GITHUB_API_URL || 'https://api.github.com'
    const isEnterpriseServer = baseUrl !== 'https://api.github.com'

    if (!PAT) {
      core.setFailed(
        "Parameter 'PAT' is required to load all actions from the organization or user account"
      )
      return
    }

    if (user === '' && organization === '') {
      core.setFailed(
        "Either parameter 'user' or 'organization' is required to load all actions from it. Please provide one of them."
      )
      return
    }

    const octokit = new Octokit({
      auth: PAT,
      baseUrl: baseUrl
    })

    try {
      // this call fails from an app, so we need a better way to validate this
      //const currentUser = await octokit.rest.users.getAuthenticated()
      //core.info(`Hello, ${currentUser.data.login}`)
    } catch (error) {
      core.setFailed(
        `Could not authenticate with PAT. Please check that it is correct and that it has [read access] to the organization or user account: ${error}`
      )
      return
    }

    const repos = await findAllRepos(octokit, user, organization)
    console.log(`Found [${repos.length}] repositories`)

    let actionFiles = await findAllActions(octokit, repos, isEnterpriseServer)
    // load the information in the files
    actionFiles = await enrichActionFiles(octokit, actionFiles)

    // output the json we want to output
    const output: {
      lastUpdated: string
      organization: string
      user: string
      actions: Content[]
    } = {
      lastUpdated: GetDateFormatted(new Date()),
      actions: actionFiles,
      organization,
      user
    }
    const json = JSON.stringify(output)
    core.setOutput('actions', json)
  } catch (error) {
    core.setFailed(`Error running action: : ${error.message}`)
  }
}

//todo: move this function to a separate file, with the corresponding class definition
async function findAllRepos(
  client: Octokit,
  username: string,
  organization: string
): Promise<Repository[]> {
  // todo: switch between user and org

  // convert to an array of objects we can return
  const result: Repository[] = []

  if (username) {
    const repos = await client.paginate(client.rest.repos.listForUser, {
      username
    })
    core.info(`Found [${repos.length}] repositories`)

    // eslint disabled: no iterator available
    // eslint-disable-next-line @typescript-eslint/prefer-for-of
    for (let num = 0; num < repos.length; num++) {
      const repo = repos[num]
      const repository = new Repository(repo.owner?.login || '', repo.name, repo.visibility ?? "") //todo: handle for orgs
      result.push(repository)
    }
  }

  if (organization !== '') {
    const repos = await client.paginate(client.rest.repos.listForOrg, {
      org: organization
    })
    console.log(`Found [${organization}] as orgname parameter`)
    core.info(`Found [${repos.length}] repositories`)

    // eslint disabled: no iterator available
    // eslint-disable-next-line @typescript-eslint/prefer-for-of
    for (let num = 0; num < repos.length; num++) {
      const repo = repos[num]
      const repository = new Repository(repo.owner?.login || '', repo.name, repo.visibility ?? "") //todo: handle for orgs
      result.push(repository)
    }
  }

  return result
}

export class Repository {
  name: string
  owner: string
  visibility: string
  constructor(owner: string, name: string, visibility: string) {
    this.name = name
    this.owner = owner
    this.visibility = visibility
  }
}

<<<<<<< HEAD
class Content {
  name = ``
  owner = ``
  repo = ``
  downloadUrl = ``
  author = ``
  description = ``
  forkedfrom = ``
=======
export class Content {
  name: string | undefined
  owner: string | undefined
  repo: string | undefined
  downloadUrl: string | undefined
  author: string | undefined
  description: string | undefined
  readme: string | undefined
>>>>>>> 545b164f
}

async function findAllActions(
  client: Octokit,
  repos: Repository[],
  isEnterpriseServer: boolean
): Promise<Content[]> {
  const result: Content[] = []

  // search all repos for actions
  for (const repo of repos) {
    core.debug(`Searching repository for actions: ${repo.name}`)
    let content = await getActionFile(client, repo, isEnterpriseServer)
    if (removeTokenSetting && content) {
      content = removeToken(content)
    }
    if (fetchReadmesSetting && content) {
      const readmeLink = await getReadmeContent(client, repo)
      if (readmeLink) {
        content.readme = readmeLink
      }
    }
    if (content && content.name) {
      core.info(
        `Found action file in repository: [${repo.name}] with filename [${content.name}] download url [${content.downloadUrl}]. Visibility of repo is [${repo.visibility}]`
      )

      // Check the actions if its internal for the workflow access settings:
      if (repo.visibility == 'internal') {
        core.debug(`Get access settings for repository [${repo.owner}/${repo.name}]..............`)
        try {
          const { data: accessSettings } = await client.rest.actions.getWorkflowAccessToRepository({
            owner: repo.owner,
            repo: repo.name,
          })

          if (accessSettings.access_level == 'none') {
            core.info(`Access to use action [${repo.owner}/${repo.name}] is disabled`)
            continue
          }
        } catch (error) {
          core.info(`Error retrieving acces level for the action(s) in [${repo.owner}/${repo.name}]. Make sure the Access Token used has the 'Administration: read' scope. Error: ${error.message}`)
          continue
        }
      } else if (repo.visibility == 'private') {
        core.debug(`[${repo.owner}/${repo.name}] is private repo, skipping.`)
        continue
      }

      result.push(content)
    }
  }

  console.log(`Found [${result.length}] actions in [${repos.length}] repos`)
  return result
}

async function getActionFile(
  client: Octokit,
  repo: Repository,
  isEnterpriseServer: boolean
): Promise<Content | null> {
  const result = new Content()

  const { data: repoinfo } = await client.rest.repos.get({
    owner: repo.owner,
    repo: repo.name
  })
  let parentinfo = ''
  if (repoinfo.parent?.full_name) {
    parentinfo = repoinfo.parent.full_name
  }

  // search for action.yml file in the root of the repo
  try {
    const { data: yml } = await client.rest.repos.getContent({
      owner: repo.owner,
      repo: repo.name,
      path: 'action.yml'
    })



    // todo: warning: duplicated code here
    if ('name' in yml && 'download_url' in yml) {
      result.name = yml.name
      result.owner = repo.owner
      result.repo = repo.name
<<<<<<< HEAD
      result.forkedfrom = parentinfo
=======

>>>>>>> 545b164f
      if (yml.download_url !== null) {
        result.downloadUrl = yml.download_url
      }
    }
  } catch (error) {
    core.debug(`No action.yml file found in repository: ${repo.name}`)
  }

  if (result.name === '') {
    try {
      // search for the action.yaml, that is also allowed
      const { data: yaml } = await client.rest.repos.getContent({
        owner: repo.owner,
        repo: repo.name,
        path: 'action.yaml'
      })

      if ('name' in yaml && 'download_url' in yaml) {
        result.name = yaml.name
        result.owner = repo.owner
        result.repo = repo.name
        result.forkedfrom = parentinfo

        if (yaml.download_url !== null) {
          result.downloadUrl = yaml.download_url
        }
      }
    } catch (error) {
      core.debug(`No action.yaml file found in repository: ${repo.name}`)
    }
  }

  // todo: ratelimiting can be enabled on GHES as well, but is off by default
  // we can probably load it from an api call and see if it is enabled, or try .. catch 
  if (!isEnterpriseServer) {
    // search API has a strict rate limit, prevent errors
    var ratelimit = await client.rest.rateLimit.get()
    if (ratelimit.data.resources.search.remaining <= 2) {
      // show the reset time
      var resetTime = new Date(ratelimit.data.resources.search.reset * 1000)
      core.debug(`Search API reset time: ${resetTime}`)
      // wait until the reset time
      var waitTime = resetTime.getTime() - new Date().getTime()
      if (waitTime < 0) {
        // if the reset time is in the past, wait 2,5 seconds for good measure (Search API rate limit is 30 requests per minute)
        waitTime = 2500
      } else {
        // back off a bit more to be more certain
        waitTime = waitTime + 1000
      }
      core.info(`Waiting ${waitTime / 1000} seconds to prevent the search API rate limit`)
      await new Promise(r => setTimeout(r, waitTime));
    }
  }
  if (!result.name) {
    core.info(`No actions found at root level in repository: ${repo.name}`)
    core.info(`Checking subdirectories in repository: ${repo.name}`)
    var searchQuery = '+filename:action+language:YAML+repo:' + repo.owner + '/' + repo.name;

    var searchResultforRepository = await client.request("GET /search/code", {
      q: searchQuery
    });

    if (Object.keys(searchResultforRepository.data.items).length > 0) {

      for (let index = 0; index < Object.keys(searchResultforRepository.data.items).length; index++) {
        var element = searchResultforRepository.data.items[index].path;
        const { data: yaml } = await client.rest.repos.getContent({
          owner: repo.owner,
          repo: repo.name,
          path: element
        })
        if ('name' in yaml && 'download_url' in yaml) {
          result.name = yaml.name
          result.repo = repo.name
          result.forkedfrom = parentinfo
          if (yaml.download_url !== null) {
            result.downloadUrl = yaml.download_url
          }
        }
      }
      return result
    }

    core.info(`No actions found in repository: ${repo.name}`)
    return null
  }

  return result
}

async function enrichActionFiles(
  client: Octokit,
  actionFiles: Content[]
): Promise<Content[]> {
  for (const action of actionFiles) {
    // download the file in it and parse it
    if (action.downloadUrl !== null) {
      const { data: content } = await client.request({ url: action.downloadUrl })

      // try to parse the yaml
      try {
        const parsed = YAML.parse(content)
        const defaultValue = "Undefined" // Default value when json field is not defined
        action.name = parsed.name ? parsed.name : defaultValue
        action.author = parsed.author ? parsed.author : defaultValue
        action.description = parsed.description ? parsed.description : defaultValue
      } catch (error) {
        // this happens in https://github.com/gaurav-nelson/github-action-markdown-link-check/blob/9de9db77de3b29b650d2e2e99f0ee290f435214b/action.yml#L9
        // because of invalid yaml
        console.log(
          `Error parsing action file in repo [${action.repo}] with error:`
        )
        console.log(error)
        console.log(
          `The parsing error is informational, seaching for actions has continued`
        )
      }
    }
  }
  return actionFiles
}

run()<|MERGE_RESOLUTION|>--- conflicted
+++ resolved
@@ -72,6 +72,7 @@
       organization,
       user
     }
+
     const json = JSON.stringify(output)
     core.setOutput('actions', json)
   } catch (error) {
@@ -94,6 +95,7 @@
     const repos = await client.paginate(client.rest.repos.listForUser, {
       username
     })
+
     core.info(`Found [${repos.length}] repositories`)
 
     // eslint disabled: no iterator available
@@ -109,6 +111,7 @@
     const repos = await client.paginate(client.rest.repos.listForOrg, {
       org: organization
     })
+
     console.log(`Found [${organization}] as orgname parameter`)
     core.info(`Found [${repos.length}] repositories`)
 
@@ -135,16 +138,6 @@
   }
 }
 
-<<<<<<< HEAD
-class Content {
-  name = ``
-  owner = ``
-  repo = ``
-  downloadUrl = ``
-  author = ``
-  description = ``
-  forkedfrom = ``
-=======
 export class Content {
   name: string | undefined
   owner: string | undefined
@@ -153,7 +146,6 @@
   author: string | undefined
   description: string | undefined
   readme: string | undefined
->>>>>>> 545b164f
 }
 
 async function findAllActions(
@@ -218,15 +210,6 @@
 ): Promise<Content | null> {
   const result = new Content()
 
-  const { data: repoinfo } = await client.rest.repos.get({
-    owner: repo.owner,
-    repo: repo.name
-  })
-  let parentinfo = ''
-  if (repoinfo.parent?.full_name) {
-    parentinfo = repoinfo.parent.full_name
-  }
-
   // search for action.yml file in the root of the repo
   try {
     const { data: yml } = await client.rest.repos.getContent({
@@ -235,18 +218,12 @@
       path: 'action.yml'
     })
 
-
-
     // todo: warning: duplicated code here
     if ('name' in yml && 'download_url' in yml) {
       result.name = yml.name
       result.owner = repo.owner
       result.repo = repo.name
-<<<<<<< HEAD
-      result.forkedfrom = parentinfo
-=======
-
->>>>>>> 545b164f
+
       if (yml.download_url !== null) {
         result.downloadUrl = yml.download_url
       }
@@ -268,8 +245,6 @@
         result.name = yaml.name
         result.owner = repo.owner
         result.repo = repo.name
-        result.forkedfrom = parentinfo
-
         if (yaml.download_url !== null) {
           result.downloadUrl = yaml.download_url
         }
@@ -297,7 +272,7 @@
         // back off a bit more to be more certain
         waitTime = waitTime + 1000
       }
-      core.info(`Waiting ${waitTime / 1000} seconds to prevent the search API rate limit`)
+      core.info(`Waiting ${waitTime/1000} seconds to prevent the search API rate limit`)
       await new Promise(r => setTimeout(r, waitTime));
     }
   }
@@ -322,7 +297,6 @@
         if ('name' in yaml && 'download_url' in yaml) {
           result.name = yaml.name
           result.repo = repo.name
-          result.forkedfrom = parentinfo
           if (yaml.download_url !== null) {
             result.downloadUrl = yaml.download_url
           }
@@ -370,4 +344,4 @@
   return actionFiles
 }
 
-run()+run()
